--- conflicted
+++ resolved
@@ -215,7 +215,63 @@
     check_gamma_mu_chi_range(gamma, mu, chi)
 
     # Transformation matrix from wind to local horizon
-<<<<<<< HEAD
+    Lhw = np.array([
+                    [cos(gamma) * cos(chi),
+                     sin(mu) * sin(gamma) * sin(chi) - cos(mu) * sin(chi),
+                     cos(mu) * sin(gamma) * cos(chi) + sin(mu) * sin(chi)],
+                    [cos(gamma) * sin(chi),
+                     sin(mu) * sin(gamma) * sin(chi) + cos(mu) * cos(chi),
+                     cos(mu) * sin(gamma) * sin(chi) - sin(mu) * cos(chi)],
+                    [-sin(gamma),
+                     sin(mu) * cos(gamma),
+                     cos(mu) * cos(gamma)]
+                    ])
+
+    hor_coords = Lhw.dot(wind_coords)
+
+    return hor_coords
+
+
+def hor2wind(hor_coords, gamma, mu, chi):
+    """Transforms the vector coordinates in local horizon frame of reference
+    to wind frame of reference.
+    Parameters
+    ----------
+    hor_coords : array_like
+        3 dimensional vector with (x,y,z) coordinates in local horizon axes.
+    gamma : float
+        Velocity pitch (or elevation) angle (rad).
+    mu : float
+        Velocity bank angle (rad).
+    chi : float
+        Velocity yaw (or azimuth) angle (rad)
+    Returns
+    -------
+    wind_coords : array_like
+        3 dimensional vector with (x,y,z) coordinates in wind axes.
+    Raises
+    ------
+    ValueError
+        If the values of the wind-horizon angles are outside the proper ranges.
+    See Also
+    --------
+    `wind2hor` function.
+    Notes
+    -----
+    See [1] for frame of reference definition.
+    Note that in order to avoid ambiguities ranges in angles are limited to:
+    * -pi/2 <= gamma <= pi/2
+    * -pi <= mu <= pi
+    * 0 <= chi <= 2*pi
+    References
+    ----------
+    .. [1] Gómez Tierno, M.A. et al, "Mecánica del Vuelo," Garceta, pp. 1-12,
+        2012
+    """
+
+    check_gamma_mu_chi_range(gamma, mu, chi)
+
+    # Transformation matrix from local horizon to wind
     Lwh = np.array([
                     [cos(gamma) * cos(chi),
                      cos(gamma) * sin(chi),
@@ -228,110 +284,11 @@
                      cos(mu) * cos(gamma)]
                     ])
 
-    hor_coords = Lwh.dot(wind_coords)
-    
-    return hor_coords
-    
-    
-def hor2wind(hor_coords, gamma, mu, chi):
-    """Transforms the vector coordinates in local horizon frame of reference to 
-    wind frame of reference.
-=======
-    Lhw = np.array([
-                    [cos(gamma) * cos(chi),
-                     sin(mu) * sin(gamma) * sin(chi) - cos(mu) * sin(chi),
-                     cos(mu) * sin(gamma) * cos(chi) + sin(mu) * sin(chi)],
-                    [cos(gamma) * sin(chi),
-                     sin(mu) * sin(gamma) * sin(chi) + cos(mu) * cos(chi),
-                     cos(mu) * sin(gamma) * sin(chi) - sin(mu) * cos(chi)],
-                    [-sin(gamma),
-                     sin(mu) * cos(gamma),
-                     cos(mu) * cos(gamma)]
-                    ])
-
-    hor_coords = Lhw.dot(wind_coords)
-
-    return hor_coords
-
-
-def hor2wind(hor_coords, gamma, mu, chi):
-    """Transforms the vector coordinates in local horizon frame of reference
-    to wind frame of reference.
->>>>>>> 11fc5865
-    Parameters
-    ----------
-    hor_coords : array_like
-        3 dimensional vector with (x,y,z) coordinates in local horizon axes.
-    gamma : float
-        Velocity pitch (or elevation) angle (rad).
-    mu : float
-        Velocity bank angle (rad).
-    chi : float
-        Velocity yaw (or azimuth) angle (rad)
-    Returns
-    -------
-    wind_coords : array_like
-        3 dimensional vector with (x,y,z) coordinates in wind axes.
-    Raises
-    ------
-    ValueError
-        If the values of the wind-horizon angles are outside the proper ranges.
-    See Also
-    --------
-    `wind2hor` function.
-    Notes
-    -----
-    See [1] for frame of reference definition.
-    Note that in order to avoid ambiguities ranges in angles are limited to:
-    * -pi/2 <= gamma <= pi/2
-    * -pi <= mu <= pi
-    * 0 <= chi <= 2*pi
-    References
-    ----------
-    .. [1] Gómez Tierno, M.A. et al, "Mecánica del Vuelo," Garceta, pp. 1-12,
-        2012
-    """
-
-    check_gamma_mu_chi_range(gamma, mu, chi)
-
-    # Transformation matrix from local horizon to wind
-<<<<<<< HEAD
-    Lhw = np.array([
-                    [cos(gamma) * cos(chi),
-                     sin(mu) * sin(gamma) * sin(chi) - cos(mu) * sin(chi),
-                     cos(mu) * sin(gamma) * cos(chi) + sin(mu) * sin(chi)],
-                    [cos(gamma) * sin(chi),
-                     sin(mu) * sin(gamma) * sin(chi) + cos(mu) * cos(chi),
-                     cos(mu) * sin(gamma) * sin(chi) - sin(mu) * cos(chi)],
-                    [-sin(gamma),
-                     sin(mu) * cos(gamma),
-                     cos(mu) * cos(gamma)]
-                    ])
-
-    wind_coords = Lhw.dot(hor_coords)    
+    wind_coords = Lwh.dot(hor_coords)
 
     return wind_coords
-    
-    
-=======
-    Lwh = np.array([
-                    [cos(gamma) * cos(chi),
-                     cos(gamma) * sin(chi),
-                     -sin(gamma)],
-                    [sin(mu) * sin(gamma) * sin(chi) - cos(mu) * sin(chi),
-                     sin(mu) * sin(gamma) * sin(chi) + cos(mu) * cos(chi),
-                     sin(mu) * cos(gamma)],
-                    [cos(mu) * sin(gamma) * cos(chi) + sin(mu) * sin(chi),
-                     cos(mu) * sin(gamma) * sin(chi) - sin(mu) * cos(chi),
-                     cos(mu) * cos(gamma)]
-                    ])
-
-    wind_coords = Lwh.dot(hor_coords)
-
-    return wind_coords
-
-
->>>>>>> 11fc5865
+
+
 def check_alpha_beta_range(alpha, beta):
     """Check alpha, beta values are inside the defined range. This
     comprobation can also detect if the value of the angle is in degrees in
@@ -345,17 +302,10 @@
         raise ValueError('Alpha value is not inside correct range')
     elif not (beta_min <= beta <= beta_max):
         raise ValueError('Beta value is not inside correct range')
-<<<<<<< HEAD
-    
-    
-def body2wind(body_coords, alpha, beta):
-    """Transforms the vector coordinates in body frame of reference to 
-=======
 
 
 def body2wind(body_coords, alpha, beta):
     """Transforms the vector coordinates in body frame of reference to
->>>>>>> 11fc5865
     wind frame of reference.
     Parameters
     ----------
@@ -394,7 +344,63 @@
     check_alpha_beta_range(alpha, beta)
 
     # Transformation matrix from body to wind
-<<<<<<< HEAD
+    Lwb = np.array([
+                    [cos(alpha) * cos(beta),
+                     sin(beta),
+                     sin(alpha) * cos(beta)],
+                    [- cos(alpha) * sin(beta),
+                     cos(beta),
+                     -sin(alpha) * sin(beta)],
+                    [-sin(alpha),
+                     0,
+                     cos(alpha)]
+                    ])
+
+    wind_coords = Lwb.dot(body_coords)
+
+    return wind_coords
+
+
+def wind2body(wind_coords, alpha, beta):
+    """Transforms the vector coordinates in wind frame of reference to
+    body frame of reference.
+    Parameters
+    ----------
+    wind_coords : array_like
+        3 dimensional vector with (x,y,z) coordinates in body axes.
+    alpha : float
+        Angle of attack (rad).
+    beta : float
+        Sideslip angle (rad).
+
+    Returns
+    -------
+    body_coords : array_like
+        3 dimensional vector with (x,y,z) coordinates in wind axes.
+    Raises
+    ------
+    ValueError
+        If the values of the wind-body angles are outside the proper ranges.
+    See Also
+    --------
+    `body2wind` function.
+    Notes
+    -----
+    See [1] or [2] for frame of reference definition.
+    Note that in order to avoid ambiguities ranges in angles are limited to:
+    * -pi/2 <= alpha <= pi/2
+    * -pi <= beta <= pi
+    References
+    ----------
+    .. [1] B. Etkin, "Dynamics of Atmospheric Flight," Courier Corporation,
+        pp. 104-120, 2012.
+    .. [2] Gómez Tierno, M.A. et al, "Mecánica del Vuelo," Garceta, pp. 1-12,
+        2012
+    """
+
+    check_alpha_beta_range(alpha, beta)
+
+    # Transformation matrix from body to wind
     Lbw = np.array([
                     [cos(alpha) * cos(beta),
                      - cos(alpha) * sin(beta),
@@ -407,98 +413,6 @@
                      cos(alpha)]
                     ])
 
-    wind_coords = Lbw.dot(body_coords)    
-=======
-    Lwb = np.array([
-                    [cos(alpha) * cos(beta),
-                     sin(beta),
-                     sin(alpha) * cos(beta)],
-                    [- cos(alpha) * sin(beta),
-                     cos(beta),
-                     -sin(alpha) * sin(beta)],
-                    [-sin(alpha),
-                     0,
-                     cos(alpha)]
-                    ])
-
-    wind_coords = Lwb.dot(body_coords)
->>>>>>> 11fc5865
-
-    return wind_coords
-
-
-def wind2body(wind_coords, alpha, beta):
-<<<<<<< HEAD
-    """Transforms the vector coordinates in wind frame of reference to 
-=======
-    """Transforms the vector coordinates in wind frame of reference to
->>>>>>> 11fc5865
-    body frame of reference.
-    Parameters
-    ----------
-    wind_coords : array_like
-        3 dimensional vector with (x,y,z) coordinates in body axes.
-    alpha : float
-        Angle of attack (rad).
-    beta : float
-        Sideslip angle (rad).
-
-    Returns
-    -------
-    body_coords : array_like
-        3 dimensional vector with (x,y,z) coordinates in wind axes.
-    Raises
-    ------
-    ValueError
-        If the values of the wind-body angles are outside the proper ranges.
-    See Also
-    --------
-    `body2wind` function.
-    Notes
-    -----
-    See [1] or [2] for frame of reference definition.
-    Note that in order to avoid ambiguities ranges in angles are limited to:
-    * -pi/2 <= alpha <= pi/2
-    * -pi <= beta <= pi
-    References
-    ----------
-    .. [1] B. Etkin, "Dynamics of Atmospheric Flight," Courier Corporation,
-        pp. 104-120, 2012.
-    .. [2] Gómez Tierno, M.A. et al, "Mecánica del Vuelo," Garceta, pp. 1-12,
-        2012
-    """
-
-    check_alpha_beta_range(alpha, beta)
-
-    # Transformation matrix from body to wind
-<<<<<<< HEAD
-    Lwb = np.array([
-                    [cos(alpha) * cos(beta),
-                     sin(beta),
-                     sin(alpha) * cos(beta)],
-                    [- cos(alpha) * sin(beta),
-                     cos(beta),
-                     -sin(alpha) * sin(beta)],
-                    [-sin(alpha),
-                     0,
-                     cos(alpha)]
-                    ])
-
-    body_coords = Lwb.dot(wind_coords)    
-=======
-    Lbw = np.array([
-                    [cos(alpha) * cos(beta),
-                     - cos(alpha) * sin(beta),
-                     -sin(alpha)],
-                    [sin(beta),
-                     cos(beta),
-                     0],
-                    [sin(alpha) * cos(beta),
-                     -sin(alpha) * sin(beta),
-                     cos(alpha)]
-                    ])
-
     body_coords = Lbw.dot(wind_coords)
->>>>>>> 11fc5865
 
     return body_coords